--- conflicted
+++ resolved
@@ -77,11 +77,8 @@
         this.callback = callback;
         this.parameters = new HashMap<>(parameters);
         this.apiClient = new AuthenticationAPIClient(account);
-<<<<<<< HEAD
+        this.ctOptions = ctOptions;
         this.headers = new HashMap<>();
-=======
-        this.ctOptions = ctOptions;
->>>>>>> 0c5b017c
     }
 
     void useFullScreen(boolean useFullScreen) {
@@ -120,14 +117,11 @@
         }
     }
 
-<<<<<<< HEAD
     void setHeaders(@NonNull Map<String, String> headers) {
         this.headers.putAll(headers);
     }
 
-=======
     @SuppressWarnings("ConstantConditions")
->>>>>>> 0c5b017c
     @Override
     boolean resume(AuthorizeResult result) {
         if (!result.isValid(requestCode)) {
